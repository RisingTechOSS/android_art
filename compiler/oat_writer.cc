--- conflicted
+++ resolved
@@ -434,25 +434,15 @@
         } else {
           status = mirror::Class::kStatusNotReady;
         }
-<<<<<<< HEAD
         std::vector<uint8_t> const * gc_map = compiled_method->GetGcMap();
         if (gc_map != nullptr) {
           size_t gc_map_size = gc_map->size() * sizeof(gc_map[0]);
-          bool is_native = (it.GetMemberAccessFlags() & kAccNative) != 0;
+          bool is_native = it.MemberIsNative();
           CHECK(gc_map_size != 0 || is_native || status < mirror::Class::kStatusVerified)
               << gc_map << " " << gc_map_size << " " << (is_native ? "true" : "false") << " "
               << (status < mirror::Class::kStatusVerified) << " " << status << " "
               << PrettyMethod(it.GetMemberIndex(), *dex_file_);
         }
-=======
-        const std::vector<uint8_t>& gc_map = compiled_method->GetGcMap();
-        size_t gc_map_size = gc_map.size() * sizeof(gc_map[0]);
-        bool is_native = it.MemberIsNative();
-        CHECK(gc_map_size != 0 || is_native || status < mirror::Class::kStatusVerified)
-            << &gc_map << " " << gc_map_size << " " << (is_native ? "true" : "false") << " "
-            << (status < mirror::Class::kStatusVerified) << " " << status << " "
-            << PrettyMethod(it.GetMemberIndex(), *dex_file_);
->>>>>>> e9bc7372
       }
 
       DCHECK_LT(method_offsets_index_, oat_class->method_offsets_.size());
