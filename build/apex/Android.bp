--- conflicted
+++ resolved
@@ -139,10 +139,6 @@
     },
     prebuilts: ["com.android.runtime.ld.config.txt"],
     key: "com.android.runtime.key",
-<<<<<<< HEAD
-=======
-    // TODO: Also package a `ld.config.txt` config file (to be placed in `etc/`).
-    // ...
 }
 
 apex {
@@ -172,5 +168,4 @@
         }
     },
     key: "com.android.runtime.key",
->>>>>>> 36703dc2
 }