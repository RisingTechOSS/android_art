/*
 * Copyright (C) 2008 The Android Open Source Project
 *
 * Licensed under the Apache License, Version 2.0 (the "License");
 * you may not use this file except in compliance with the License.
 * You may obtain a copy of the License at
 *
 *      http://www.apache.org/licenses/LICENSE-2.0
 *
 * Unless required by applicable law or agreed to in writing, software
 * distributed under the License is distributed on an "AS IS" BASIS,
 * WITHOUT WARRANTIES OR CONDITIONS OF ANY KIND, either express or implied.
 * See the License for the specific language governing permissions and
 * limitations under the License.
 */

#include "reference_table.h"

#include "base/mutex.h"
#include "indirect_reference_table.h"
#include "mirror/array.h"
#include "mirror/array-inl.h"
#include "mirror/class.h"
#include "mirror/class-inl.h"
#include "mirror/object-inl.h"
#include "mirror/string-inl.h"
#include "runtime-inl.h"
#include "thread.h"
#include "utils.h"

namespace art {

ReferenceTable::ReferenceTable(const char* name, size_t initial_size, size_t max_size)
    : name_(name), max_size_(max_size) {
  CHECK_LE(initial_size, max_size);
  entries_.reserve(initial_size);
}

ReferenceTable::~ReferenceTable() {
}

void ReferenceTable::Add(mirror::Object* obj) {
  DCHECK(obj != NULL);
  VerifyObject(obj);
  if (entries_.size() >= max_size_) {
    LOG(FATAL) << "ReferenceTable '" << name_ << "' "
               << "overflowed (" << max_size_ << " entries)";
  }
  entries_.push_back(GcRoot<mirror::Object>(obj));
}

void ReferenceTable::Remove(mirror::Object* obj) {
  // We iterate backwards on the assumption that references are LIFO.
  for (int i = entries_.size() - 1; i >= 0; --i) {
    mirror::Object* entry = entries_[i].Read();
    if (entry == obj) {
      entries_.erase(entries_.begin() + i);
      return;
    }
  }
}

// If "obj" is an array, return the number of elements in the array.
// Otherwise, return zero.
static size_t GetElementCount(mirror::Object* obj) SHARED_LOCKS_REQUIRED(Locks::mutator_lock_) {
  // We assume the special cleared value isn't an array in the if statement below.
  DCHECK(!Runtime::Current()->GetClearedJniWeakGlobal()->IsArrayInstance());
  if (obj == nullptr || !obj->IsArrayInstance()) {
    return 0;
  }
  return obj->AsArray()->GetLength();
}

struct ObjectComparator {
  bool operator()(GcRoot<mirror::Object> root1, GcRoot<mirror::Object> root2) const
    // TODO: enable analysis when analysis can work with the STL.
      NO_THREAD_SAFETY_ANALYSIS {
    Locks::mutator_lock_->AssertSharedHeld(Thread::Current());
    mirror::Object* obj1 = root1.Read<kWithoutReadBarrier>();
    mirror::Object* obj2 = root2.Read<kWithoutReadBarrier>();
    // Sort by class...
    if (obj1->GetClass() != obj2->GetClass()) {
<<<<<<< HEAD
      return obj1->GetClass()->IdentityHashCode() < obj2->GetClass()->IdentityHashCode();
    } else {
      // ...then by size...
      size_t count1 = obj1->SizeOf();
      size_t count2 = obj2->SizeOf();
      if (count1 != count2) {
        return count1 < count2;
      } else {
        // ...and finally by identity hash code.
        return obj1->IdentityHashCode() < obj2->IdentityHashCode();
      }
=======
      return obj1->GetClass()->IdentityHashCode() < obj2->IdentityHashCode();
>>>>>>> ccd2df69
    }
    // ...then by size...
    const size_t size1 = obj1->SizeOf();
    const size_t size2 = obj2->SizeOf();
    if (size1 != size2) {
      return size1 < size2;
    }
    // ...and finally by identity hash code.
    return obj1->IdentityHashCode() < obj2->IdentityHashCode();
  }
};

// Log an object with some additional info.
//
// Pass in the number of elements in the array (or 0 if this is not an
// array object), and the number of additional objects that are identical
// or equivalent to the original.
static void DumpSummaryLine(std::ostream& os, mirror::Object* obj, size_t element_count,
                            int identical, int equiv)
    SHARED_LOCKS_REQUIRED(Locks::mutator_lock_) {
  if (obj == NULL) {
    os << "    NULL reference (count=" << equiv << ")\n";
    return;
  }
  if (Runtime::Current()->IsClearedJniWeakGlobal(obj)) {
    os << "    cleared jweak (count=" << equiv << ")\n";
    return;
  }

  std::string className(PrettyTypeOf(obj));
  if (obj->IsClass()) {
    // We're summarizing multiple instances, so using the exemplar
    // Class' type parameter here would be misleading.
    className = "java.lang.Class";
  }
  if (element_count != 0) {
    StringAppendF(&className, " (%zd elements)", element_count);
  }

  size_t total = identical + equiv + 1;
  std::string msg(StringPrintf("%5zd of %s", total, className.c_str()));
  if (identical + equiv != 0) {
    StringAppendF(&msg, " (%d unique instances)", equiv + 1);
  }
  os << "    " << msg << "\n";
}

size_t ReferenceTable::Size() const {
  return entries_.size();
}

void ReferenceTable::Dump(std::ostream& os) {
  os << name_ << " reference table dump:\n";
  Dump(os, entries_);
}

void ReferenceTable::Dump(std::ostream& os, Table& entries) {
  if (entries.empty()) {
    os << "  (empty)\n";
    return;
  }

  // Dump the most recent N entries.
  const size_t kLast = 10;
  size_t count = entries.size();
  int first = count - kLast;
  if (first < 0) {
    first = 0;
  }
  os << "  Last " << (count - first) << " entries (of " << count << "):\n";
  Runtime* runtime = Runtime::Current();
  for (int idx = count - 1; idx >= first; --idx) {
    mirror::Object* ref = entries[idx].Read<kWithoutReadBarrier>();
    if (ref == nullptr) {
      continue;
    }
    if (runtime->IsClearedJniWeakGlobal(ref)) {
      os << StringPrintf("    %5d: cleared jweak\n", idx);
      continue;
    }
    if (ref->GetClass() == nullptr) {
      // should only be possible right after a plain dvmMalloc().
      size_t size = ref->SizeOf();
      os << StringPrintf("    %5d: %p (raw) (%zd bytes)\n", idx, ref, size);
      continue;
    }

    std::string className(PrettyTypeOf(ref));

    std::string extras;
    size_t element_count = GetElementCount(ref);
    if (element_count != 0) {
      StringAppendF(&extras, " (%zd elements)", element_count);
    } else if (ref->GetClass()->IsStringClass()) {
      mirror::String* s = ref->AsString();
      std::string utf8(s->ToModifiedUtf8());
      if (s->GetLength() <= 16) {
        StringAppendF(&extras, " \"%s\"", utf8.c_str());
      } else {
        StringAppendF(&extras, " \"%.16s... (%d chars)", utf8.c_str(), s->GetLength());
      }
    }
    os << StringPrintf("    %5d: ", idx) << ref << " " << className << extras << "\n";
  }

  // Make a copy of the table and sort it, only adding non null and not cleared elements.
  Table sorted_entries;
  for (GcRoot<mirror::Object>& root : entries) {
    if (!root.IsNull() && !runtime->IsClearedJniWeakGlobal(root.Read<kWithoutReadBarrier>())) {
      sorted_entries.push_back(root);
    }
  }
  if (sorted_entries.empty()) {
    return;
  }
  std::sort(sorted_entries.begin(), sorted_entries.end(), ObjectComparator());

  // Dump a summary of the whole table.
  os << "  Summary:\n";
  size_t equiv = 0;
  size_t identical = 0;
  mirror::Object* prev = nullptr;
  for (GcRoot<mirror::Object>& root : sorted_entries) {
    mirror::Object* current = root.Read<kWithoutReadBarrier>();
    if (prev != nullptr) {
      const size_t element_count = GetElementCount(prev);
      if (current == prev) {
        // Same reference, added more than once.
        ++identical;
      } else if (current->GetClass() == prev->GetClass() &&
          GetElementCount(current) == element_count) {
        // Same class / element count, different object.
        ++equiv;
      } else {
        // Different class.
        DumpSummaryLine(os, prev, element_count, identical, equiv);
        equiv = 0;
        identical = 0;
      }
    }
    prev = current;
  }
  // Handle the last entry.
  DumpSummaryLine(os, prev, GetElementCount(prev), identical, equiv);
}

void ReferenceTable::VisitRoots(RootCallback* visitor, void* arg, uint32_t tid,
                                RootType root_type) {
  for (GcRoot<mirror::Object>& root : entries_) {
    root.VisitRoot(visitor, arg, tid, root_type);
  }
}

}  // namespace art<|MERGE_RESOLUTION|>--- conflicted
+++ resolved
@@ -80,21 +80,7 @@
     mirror::Object* obj2 = root2.Read<kWithoutReadBarrier>();
     // Sort by class...
     if (obj1->GetClass() != obj2->GetClass()) {
-<<<<<<< HEAD
       return obj1->GetClass()->IdentityHashCode() < obj2->GetClass()->IdentityHashCode();
-    } else {
-      // ...then by size...
-      size_t count1 = obj1->SizeOf();
-      size_t count2 = obj2->SizeOf();
-      if (count1 != count2) {
-        return count1 < count2;
-      } else {
-        // ...and finally by identity hash code.
-        return obj1->IdentityHashCode() < obj2->IdentityHashCode();
-      }
-=======
-      return obj1->GetClass()->IdentityHashCode() < obj2->IdentityHashCode();
->>>>>>> ccd2df69
     }
     // ...then by size...
     const size_t size1 = obj1->SizeOf();
