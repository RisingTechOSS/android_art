--- conflicted
+++ resolved
@@ -30,15 +30,9 @@
 namespace art {
 namespace mirror {
 
-<<<<<<< HEAD
 inline uint32_t String::ClassSize(size_t pointer_size) {
-  uint32_t vtable_entries = Object::kVTableLength + 52;
-  return Class::ComputeClassSize(true, vtable_entries, 0, 1, 0, 1, 2, pointer_size);
-=======
-inline uint32_t String::ClassSize() {
-  uint32_t vtable_entries = Object::kVTableLength + 52;
-  return Class::ComputeClassSize(true, vtable_entries, 1, 1, 2);
->>>>>>> f32e8327
+  uint32_t vtable_entries = Object::kVTableLength + 53;
+  return Class::ComputeClassSize(true, vtable_entries, 0, 2, 0, 1, 2, pointer_size);
 }
 
 // Sets string count in the allocation code path to ensure it is guarded by a CAS.
@@ -47,18 +41,12 @@
   explicit SetStringCountVisitor(int32_t count) : count_(count) {
   }
 
-<<<<<<< HEAD
-  void operator()(Object* obj, size_t usable_size ATTRIBUTE_UNUSED) const
-      SHARED_LOCKS_REQUIRED(Locks::mutator_lock_) {
-    // Avoid AsString as object is not yet in live bitmap or allocation stack.
-    String* string = down_cast<String*>(obj);
-    string->SetCount(count_);
-  }
-=======
-inline int32_t String::GetLength() {
-  return GetCharArray()->GetLength();
-}
->>>>>>> f32e8327
+  void operator()(Object* obj, size_t usable_size ATTRIBUTE_UNUSED) const
+      SHARED_LOCKS_REQUIRED(Locks::mutator_lock_) {
+    // Avoid AsString as object is not yet in live bitmap or allocation stack.
+    String* string = down_cast<String*>(obj);
+    string->SetCount(count_);
+  }
 
  private:
   const int32_t count_;
@@ -142,7 +130,6 @@
 }
 
 inline uint16_t String::CharAt(int32_t index) {
-<<<<<<< HEAD
   int32_t count = GetField32(OFFSET_OF_OBJECT_MEMBER(String, count_));
   if (UNLIKELY((index < 0) || (index >= count))) {
     Thread* self = Thread::Current();
@@ -203,31 +190,14 @@
   SetStringCountAndValueVisitorFromString visitor(string_length, string, offset);
   String* new_string = Alloc<kIsInstrumented>(self, string_length, allocator_type, visitor);
   return new_string;
-=======
-  // TODO: do we need this? Equals is the only caller, and could
-  // bounds check itself.
-  DCHECK_GE(GetLength(), 0);  // ensures the unsigned comparison is safe.
-  if (UNLIKELY(static_cast<uint32_t>(index) >= static_cast<uint32_t>(GetLength()))) {
-    Thread* self = Thread::Current();
-    ThrowLocation throw_location = self->GetCurrentLocationForThrow();
-    self->ThrowNewExceptionF(throw_location, "Ljava/lang/StringIndexOutOfBoundsException;",
-                             "length=%i; index=%i", GetLength(), index);
-    return 0;
-  }
-  return GetCharArray()->Get(index);
->>>>>>> f32e8327
 }
 
 inline int32_t String::GetHashCode() {
-  int32_t result = GetField32(OFFSET_OF_OBJECT_MEMBER(String, hash_));
+  int32_t result = GetField32(OFFSET_OF_OBJECT_MEMBER(String, hash_code_));
   if (UNLIKELY(result == 0)) {
     result = ComputeHashCode();
   }
-<<<<<<< HEAD
   DCHECK(result != 0 || ComputeUtf16Hash(GetValue(), GetLength()) == 0)
-=======
-  DCHECK(result != 0 || ComputeUtf16Hash(GetCharArray(), 0, GetLength()) == 0)
->>>>>>> f32e8327
       << ToModifiedUtf8() << " " << result;
   return result;
 }
