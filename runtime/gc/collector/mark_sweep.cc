/*
 * Copyright (C) 2011 The Android Open Source Project
 *
 * Licensed under the Apache License, Version 2.0 (the "License");
 * you may not use this file except in compliance with the License.
 * You may obtain a copy of the License at
 *
 *      http://www.apache.org/licenses/LICENSE-2.0
 *
 * Unless required by applicable law or agreed to in writing, software
 * distributed under the License is distributed on an "AS IS" BASIS,
 * WITHOUT WARRANTIES OR CONDITIONS OF ANY KIND, either express or implied.
 * See the License for the specific language governing permissions and
 * limitations under the License.
 */

#include "mark_sweep.h"

#include <functional>
#include <numeric>
#include <climits>
#include <vector>

#include "base/bounded_fifo.h"
#include "base/logging.h"
#include "base/macros.h"
#include "base/mutex-inl.h"
#include "base/timing_logger.h"
#include "gc/accounting/card_table-inl.h"
#include "gc/accounting/heap_bitmap.h"
#include "gc/accounting/space_bitmap-inl.h"
#include "gc/heap.h"
#include "gc/space/image_space.h"
#include "gc/space/large_object_space.h"
#include "gc/space/space-inl.h"
#include "indirect_reference_table.h"
#include "intern_table.h"
#include "jni_internal.h"
#include "monitor.h"
#include "mark_sweep-inl.h"
#include "mirror/art_field.h"
#include "mirror/art_field-inl.h"
#include "mirror/class-inl.h"
#include "mirror/class_loader.h"
#include "mirror/dex_cache.h"
#include "mirror/object-inl.h"
#include "mirror/object_array.h"
#include "mirror/object_array-inl.h"
#include "runtime.h"
#include "thread-inl.h"
#include "thread_list.h"
#include "verifier/method_verifier.h"

using ::art::mirror::ArtField;
using ::art::mirror::Class;
using ::art::mirror::Object;
using ::art::mirror::ObjectArray;

namespace art {
namespace gc {
namespace collector {

// Performance options.
constexpr bool kUseRecursiveMark = false;
constexpr bool kUseMarkStackPrefetch = true;
constexpr size_t kSweepArrayChunkFreeSize = 1024;

// Parallelism options.
constexpr bool kParallelCardScan = true;
constexpr bool kParallelRecursiveMark = true;
// Don't attempt to parallelize mark stack processing unless the mark stack is at least n
// elements. This is temporary until we reduce the overhead caused by allocating tasks, etc.. Not
// having this can add overhead in ProcessReferences since we may end up doing many calls of
// ProcessMarkStack with very small mark stacks.
constexpr size_t kMinimumParallelMarkStackSize = 128;
constexpr bool kParallelProcessMarkStack = true;

// Profiling and information flags.
constexpr bool kCountClassesMarked = false;
constexpr bool kProfileLargeObjects = false;
constexpr bool kMeasureOverhead = false;
constexpr bool kCountTasks = false;
constexpr bool kCountJavaLangRefs = false;

// Turn off kCheckLocks when profiling the GC since it slows the GC down by up to 40%.
constexpr bool kCheckLocks = kDebugLocking;

void MarkSweep::ImmuneSpace(space::ContinuousSpace* space) {
  // Bind live to mark bitmap if necessary.
  if (space->GetLiveBitmap() != space->GetMarkBitmap()) {
    BindLiveToMarkBitmap(space);
  }

  // Add the space to the immune region.
  if (immune_begin_ == NULL) {
    DCHECK(immune_end_ == NULL);
    SetImmuneRange(reinterpret_cast<Object*>(space->Begin()),
                   reinterpret_cast<Object*>(space->End()));
  } else {
    const space::ContinuousSpace* prev_space = nullptr;
    // Find out if the previous space is immune.
    for (space::ContinuousSpace* cur_space : GetHeap()->GetContinuousSpaces()) {
      if (cur_space == space) {
        break;
      }
      prev_space = cur_space;
    }
    // If previous space was immune, then extend the immune region. Relies on continuous spaces
    // being sorted by Heap::AddContinuousSpace.
    if (prev_space != NULL &&
        immune_begin_ <= reinterpret_cast<Object*>(prev_space->Begin()) &&
        immune_end_ >= reinterpret_cast<Object*>(prev_space->End())) {
      immune_begin_ = std::min(reinterpret_cast<Object*>(space->Begin()), immune_begin_);
      immune_end_ = std::max(reinterpret_cast<Object*>(space->End()), immune_end_);
    }
  }
}

void MarkSweep::BindBitmaps() {
  timings_.StartSplit("BindBitmaps");
  WriterMutexLock mu(Thread::Current(), *Locks::heap_bitmap_lock_);
  // Mark all of the spaces we never collect as immune.
  for (const auto& space : GetHeap()->GetContinuousSpaces()) {
    if (space->GetGcRetentionPolicy() == space::kGcRetentionPolicyNeverCollect) {
      ImmuneSpace(space);
    }
  }
  timings_.EndSplit();
}

MarkSweep::MarkSweep(Heap* heap, bool is_concurrent, const std::string& name_prefix)
    : GarbageCollector(heap,
                       name_prefix + (name_prefix.empty() ? "" : " ") +
                       (is_concurrent ? "concurrent mark sweep": "mark sweep")),
      current_mark_bitmap_(NULL),
      java_lang_Class_(NULL),
      mark_stack_(NULL),
      immune_begin_(NULL),
      immune_end_(NULL),
      soft_reference_list_(NULL),
      weak_reference_list_(NULL),
      finalizer_reference_list_(NULL),
      phantom_reference_list_(NULL),
      cleared_reference_list_(NULL),
      gc_barrier_(new Barrier(0)),
      large_object_lock_("mark sweep large object lock", kMarkSweepLargeObjectLock),
      mark_stack_lock_("mark sweep mark stack lock", kMarkSweepMarkStackLock),
      is_concurrent_(is_concurrent),
      clear_soft_references_(false) {
}

void MarkSweep::InitializePhase() {
  timings_.Reset();
  base::TimingLogger::ScopedSplit split("InitializePhase", &timings_);
  mark_stack_ = heap_->mark_stack_.get();
  DCHECK(mark_stack_ != nullptr);
  SetImmuneRange(nullptr, nullptr);
  soft_reference_list_ = nullptr;
  weak_reference_list_ = nullptr;
  finalizer_reference_list_ = nullptr;
  phantom_reference_list_ = nullptr;
  cleared_reference_list_ = nullptr;
  freed_bytes_ = 0;
  freed_large_object_bytes_ = 0;
  freed_objects_ = 0;
  freed_large_objects_ = 0;
  class_count_ = 0;
  array_count_ = 0;
  other_count_ = 0;
  large_object_test_ = 0;
  large_object_mark_ = 0;
  classes_marked_ = 0;
  overhead_time_ = 0;
  work_chunks_created_ = 0;
  work_chunks_deleted_ = 0;
  reference_count_ = 0;
  java_lang_Class_ = Class::GetJavaLangClass();
  CHECK(java_lang_Class_ != nullptr);

  FindDefaultMarkBitmap();

  // Do any pre GC verification.
  timings_.NewSplit("PreGcVerification");
  heap_->PreGcVerification(this);
}

void MarkSweep::ProcessReferences(Thread* self) {
  base::TimingLogger::ScopedSplit split("ProcessReferences", &timings_);
  WriterMutexLock mu(self, *Locks::heap_bitmap_lock_);
  ProcessReferences(&soft_reference_list_, clear_soft_references_, &weak_reference_list_,
                    &finalizer_reference_list_, &phantom_reference_list_);
}

bool MarkSweep::HandleDirtyObjectsPhase() {
  base::TimingLogger::ScopedSplit split("HandleDirtyObjectsPhase", &timings_);
  Thread* self = Thread::Current();
  Locks::mutator_lock_->AssertExclusiveHeld(self);

  {
    WriterMutexLock mu(self, *Locks::heap_bitmap_lock_);

    // Re-mark root set.
    ReMarkRoots();

    // Scan dirty objects, this is only required if we are not doing concurrent GC.
    RecursiveMarkDirtyObjects(true, accounting::CardTable::kCardDirty);
  }

  ProcessReferences(self);

  // Only need to do this if we have the card mark verification on, and only during concurrent GC.
  if (GetHeap()->verify_missing_card_marks_ || GetHeap()->verify_pre_gc_heap_||
      GetHeap()->verify_post_gc_heap_) {
    WriterMutexLock mu(self, *Locks::heap_bitmap_lock_);
    // This second sweep makes sure that we don't have any objects in the live stack which point to
    // freed objects. These cause problems since their references may be previously freed objects.
    SweepArray(GetHeap()->allocation_stack_.get(), false);
  }

  timings_.StartSplit("PreSweepingGcVerification");
  heap_->PreSweepingGcVerification(this);
  timings_.EndSplit();

  // Ensure that nobody inserted items in the live stack after we swapped the stacks.
  ReaderMutexLock mu(self, *Locks::heap_bitmap_lock_);
  CHECK_GE(live_stack_freeze_size_, GetHeap()->GetLiveStack()->Size());

  // Disallow new system weaks to prevent a race which occurs when someone adds a new system
  // weak before we sweep them. Since this new system weak may not be marked, the GC may
  // incorrectly sweep it. This also fixes a race where interning may attempt to return a strong
  // reference to a string that is about to be swept.
  Runtime::Current()->DisallowNewSystemWeaks();
  return true;
}

bool MarkSweep::IsConcurrent() const {
  return is_concurrent_;
}

void MarkSweep::MarkingPhase() {
  base::TimingLogger::ScopedSplit split("MarkingPhase", &timings_);
  Thread* self = Thread::Current();

  BindBitmaps();
  FindDefaultMarkBitmap();

  // Process dirty cards and add dirty cards to mod union tables.
  heap_->ProcessCards(timings_);

  // Need to do this before the checkpoint since we don't want any threads to add references to
  // the live stack during the recursive mark.
  timings_.NewSplit("SwapStacks");
  heap_->SwapStacks();

  WriterMutexLock mu(self, *Locks::heap_bitmap_lock_);
  if (Locks::mutator_lock_->IsExclusiveHeld(self)) {
    // If we exclusively hold the mutator lock, all threads must be suspended.
    MarkRoots();
  } else {
    MarkThreadRoots(self);
    // At this point the live stack should no longer have any mutators which push into it.
    MarkNonThreadRoots();
  }
  live_stack_freeze_size_ = heap_->GetLiveStack()->Size();
  MarkConcurrentRoots();

  heap_->UpdateAndMarkModUnion(this, timings_, GetGcType());
  MarkReachableObjects();
}

void MarkSweep::MarkThreadRoots(Thread* self) {
  MarkRootsCheckpoint(self);
}

void MarkSweep::MarkReachableObjects() {
  // Mark everything allocated since the last as GC live so that we can sweep concurrently,
  // knowing that new allocations won't be marked as live.
  timings_.StartSplit("MarkStackAsLive");
  accounting::ObjectStack* live_stack = heap_->GetLiveStack();
  heap_->MarkAllocStack(heap_->alloc_space_->GetLiveBitmap(),
                        heap_->large_object_space_->GetLiveObjects(), live_stack);
  live_stack->Reset();
  timings_.EndSplit();
  // Recursively mark all the non-image bits set in the mark bitmap.
  RecursiveMark();
}

void MarkSweep::ReclaimPhase() {
  base::TimingLogger::ScopedSplit split("ReclaimPhase", &timings_);
  Thread* self = Thread::Current();

  if (!IsConcurrent()) {
    ProcessReferences(self);
  }

  {
    WriterMutexLock mu(self, *Locks::heap_bitmap_lock_);
    SweepSystemWeaks();
  }

  if (IsConcurrent()) {
    Runtime::Current()->AllowNewSystemWeaks();

    base::TimingLogger::ScopedSplit split("UnMarkAllocStack", &timings_);
    WriterMutexLock mu(self, *Locks::heap_bitmap_lock_);
    accounting::ObjectStack* allocation_stack = GetHeap()->allocation_stack_.get();
    // The allocation stack contains things allocated since the start of the GC. These may have been
    // marked during this GC meaning they won't be eligible for reclaiming in the next sticky GC.
    // Remove these objects from the mark bitmaps so that they will be eligible for sticky
    // collection.
    // There is a race here which is safely handled. Another thread such as the hprof could
    // have flushed the alloc stack after we resumed the threads. This is safe however, since
    // reseting the allocation stack zeros it out with madvise. This means that we will either
    // read NULLs or attempt to unmark a newly allocated object which will not be marked in the
    // first place.
    mirror::Object** end = allocation_stack->End();
    for (mirror::Object** it = allocation_stack->Begin(); it != end; ++it) {
      const Object* obj = *it;
      if (obj != NULL) {
        UnMarkObjectNonNull(obj);
      }
    }
  }

  // Before freeing anything, lets verify the heap.
  if (kIsDebugBuild) {
    ReaderMutexLock mu(self, *Locks::heap_bitmap_lock_);
    VerifyImageRoots();
  }

  {
    WriterMutexLock mu(self, *Locks::heap_bitmap_lock_);

    // Reclaim unmarked objects.
    Sweep(false);

    // Swap the live and mark bitmaps for each space which we modified space. This is an
    // optimization that enables us to not clear live bits inside of the sweep. Only swaps unbound
    // bitmaps.
    timings_.StartSplit("SwapBitmaps");
    SwapBitmaps();
    timings_.EndSplit();

    // Unbind the live and mark bitmaps.
    UnBindBitmaps();
  }
}

void MarkSweep::SetImmuneRange(Object* begin, Object* end) {
  immune_begin_ = begin;
  immune_end_ = end;
}

void MarkSweep::FindDefaultMarkBitmap() {
  base::TimingLogger::ScopedSplit split("FindDefaultMarkBitmap", &timings_);
  for (const auto& space : GetHeap()->GetContinuousSpaces()) {
    if (space->GetGcRetentionPolicy() == space::kGcRetentionPolicyAlwaysCollect) {
      current_mark_bitmap_ = space->GetMarkBitmap();
      CHECK(current_mark_bitmap_ != NULL);
      return;
    }
  }
  GetHeap()->DumpSpaces();
  LOG(FATAL) << "Could not find a default mark bitmap";
}

void MarkSweep::ExpandMarkStack() {
  ResizeMarkStack(mark_stack_->Capacity() * 2);
}

void MarkSweep::ResizeMarkStack(size_t new_size) {
  // Rare case, no need to have Thread::Current be a parameter.
  if (UNLIKELY(mark_stack_->Size() < mark_stack_->Capacity())) {
    // Someone else acquired the lock and expanded the mark stack before us.
    return;
  }
  std::vector<Object*> temp(mark_stack_->Begin(), mark_stack_->End());
  CHECK_LE(mark_stack_->Size(), new_size);
  mark_stack_->Resize(new_size);
  for (const auto& obj : temp) {
    mark_stack_->PushBack(obj);
  }
}

inline void MarkSweep::MarkObjectNonNullParallel(const Object* obj) {
  DCHECK(obj != NULL);
  if (MarkObjectParallel(obj)) {
    MutexLock mu(Thread::Current(), mark_stack_lock_);
    if (UNLIKELY(mark_stack_->Size() >= mark_stack_->Capacity())) {
      ExpandMarkStack();
    }
    // The object must be pushed on to the mark stack.
    mark_stack_->PushBack(const_cast<Object*>(obj));
  }
}

inline void MarkSweep::UnMarkObjectNonNull(const Object* obj) {
  DCHECK(!IsImmune(obj));
  // Try to take advantage of locality of references within a space, failing this find the space
  // the hard way.
  accounting::SpaceBitmap* object_bitmap = current_mark_bitmap_;
  if (UNLIKELY(!object_bitmap->HasAddress(obj))) {
    accounting::SpaceBitmap* new_bitmap = heap_->GetMarkBitmap()->GetContinuousSpaceBitmap(obj);
    if (LIKELY(new_bitmap != NULL)) {
      object_bitmap = new_bitmap;
    } else {
      MarkLargeObject(obj, false);
      return;
    }
  }

  DCHECK(object_bitmap->HasAddress(obj));
  object_bitmap->Clear(obj);
}

inline void MarkSweep::MarkObjectNonNull(const Object* obj) {
  DCHECK(obj != NULL);

  if (IsImmune(obj)) {
    DCHECK(IsMarked(obj));
    return;
  }

  // Try to take advantage of locality of references within a space, failing this find the space
  // the hard way.
  accounting::SpaceBitmap* object_bitmap = current_mark_bitmap_;
  if (UNLIKELY(!object_bitmap->HasAddress(obj))) {
    accounting::SpaceBitmap* new_bitmap = heap_->GetMarkBitmap()->GetContinuousSpaceBitmap(obj);
    if (LIKELY(new_bitmap != NULL)) {
      object_bitmap = new_bitmap;
    } else {
      MarkLargeObject(obj, true);
      return;
    }
  }

  // This object was not previously marked.
  if (!object_bitmap->Test(obj)) {
    object_bitmap->Set(obj);
    if (UNLIKELY(mark_stack_->Size() >= mark_stack_->Capacity())) {
      // Lock is not needed but is here anyways to please annotalysis.
      MutexLock mu(Thread::Current(), mark_stack_lock_);
      ExpandMarkStack();
    }
    // The object must be pushed on to the mark stack.
    mark_stack_->PushBack(const_cast<Object*>(obj));
  }
}

// Rare case, probably not worth inlining since it will increase instruction cache miss rate.
bool MarkSweep::MarkLargeObject(const Object* obj, bool set) {
  // TODO: support >1 discontinuous space.
  space::LargeObjectSpace* large_object_space = GetHeap()->GetLargeObjectsSpace();
  accounting::SpaceSetMap* large_objects = large_object_space->GetMarkObjects();
  if (kProfileLargeObjects) {
    ++large_object_test_;
  }
  if (UNLIKELY(!large_objects->Test(obj))) {
    if (!large_object_space->Contains(obj)) {
      LOG(ERROR) << "Tried to mark " << obj << " not contained by any spaces";
      LOG(ERROR) << "Attempting see if it's a bad root";
      VerifyRoots();
      LOG(FATAL) << "Can't mark bad root";
    }
    if (kProfileLargeObjects) {
      ++large_object_mark_;
    }
    if (set) {
      large_objects->Set(obj);
    } else {
      large_objects->Clear(obj);
    }
    return true;
  }
  return false;
}

inline bool MarkSweep::MarkObjectParallel(const Object* obj) {
  DCHECK(obj != NULL);

  if (IsImmune(obj)) {
    DCHECK(IsMarked(obj));
    return false;
  }

  // Try to take advantage of locality of references within a space, failing this find the space
  // the hard way.
  accounting::SpaceBitmap* object_bitmap = current_mark_bitmap_;
  if (UNLIKELY(!object_bitmap->HasAddress(obj))) {
    accounting::SpaceBitmap* new_bitmap = heap_->GetMarkBitmap()->GetContinuousSpaceBitmap(obj);
    if (new_bitmap != NULL) {
      object_bitmap = new_bitmap;
    } else {
      // TODO: Remove the Thread::Current here?
      // TODO: Convert this to some kind of atomic marking?
      MutexLock mu(Thread::Current(), large_object_lock_);
      return MarkLargeObject(obj, true);
    }
  }

  // Return true if the object was not previously marked.
  return !object_bitmap->AtomicTestAndSet(obj);
}

// Used to mark objects when recursing.  Recursion is done by moving
// the finger across the bitmaps in address order and marking child
// objects.  Any newly-marked objects whose addresses are lower than
// the finger won't be visited by the bitmap scan, so those objects
// need to be added to the mark stack.
inline void MarkSweep::MarkObject(const Object* obj) {
  if (obj != NULL) {
    MarkObjectNonNull(obj);
  }
}

void MarkSweep::MarkRoot(const Object* obj) {
  if (obj != NULL) {
    MarkObjectNonNull(obj);
  }
}

Object* MarkSweep::MarkRootParallelCallback(Object* root, void* arg) {
  DCHECK(root != NULL);
  DCHECK(arg != NULL);
  reinterpret_cast<MarkSweep*>(arg)->MarkObjectNonNullParallel(root);
  return root;
}

Object* MarkSweep::MarkRootCallback(Object* root, void* arg) {
  DCHECK(root != nullptr);
  DCHECK(arg != nullptr);
  reinterpret_cast<MarkSweep*>(arg)->MarkObjectNonNull(root);
  return root;
}

void MarkSweep::VerifyRootCallback(const Object* root, void* arg, size_t vreg,
                                   const StackVisitor* visitor) {
  reinterpret_cast<MarkSweep*>(arg)->VerifyRoot(root, vreg, visitor);
}

void MarkSweep::VerifyRoot(const Object* root, size_t vreg, const StackVisitor* visitor) {
  // See if the root is on any space bitmap.
  if (GetHeap()->GetLiveBitmap()->GetContinuousSpaceBitmap(root) == NULL) {
    space::LargeObjectSpace* large_object_space = GetHeap()->GetLargeObjectsSpace();
    if (!large_object_space->Contains(root)) {
      LOG(ERROR) << "Found invalid root: " << root;
      if (visitor != NULL) {
        LOG(ERROR) << visitor->DescribeLocation() << " in VReg: " << vreg;
      }
    }
  }
}

void MarkSweep::VerifyRoots() {
  Runtime::Current()->GetThreadList()->VerifyRoots(VerifyRootCallback, this);
}

// Marks all objects in the root set.
void MarkSweep::MarkRoots() {
  timings_.StartSplit("MarkRoots");
  Runtime::Current()->VisitNonConcurrentRoots(MarkRootCallback, this);
  timings_.EndSplit();
}

void MarkSweep::MarkNonThreadRoots() {
  timings_.StartSplit("MarkNonThreadRoots");
  Runtime::Current()->VisitNonThreadRoots(MarkRootCallback, this);
  timings_.EndSplit();
}

void MarkSweep::MarkConcurrentRoots() {
  timings_.StartSplit("MarkConcurrentRoots");
  // Visit all runtime roots and clear dirty flags.
  Runtime::Current()->VisitConcurrentRoots(MarkRootCallback, this, false, true);
  timings_.EndSplit();
}

void MarkSweep::CheckObject(const Object* obj) {
  DCHECK(obj != NULL);
  VisitObjectReferences(obj, [this](const Object* obj, const Object* ref, MemberOffset offset,
      bool is_static) NO_THREAD_SAFETY_ANALYSIS {
    Locks::heap_bitmap_lock_->AssertSharedHeld(Thread::Current());
    CheckReference(obj, ref, offset, is_static);
  });
}

void MarkSweep::VerifyImageRootVisitor(Object* root, void* arg) {
  DCHECK(root != NULL);
  DCHECK(arg != NULL);
  MarkSweep* mark_sweep = reinterpret_cast<MarkSweep*>(arg);
  DCHECK(mark_sweep->heap_->GetMarkBitmap()->Test(root));
  mark_sweep->CheckObject(root);
}

void MarkSweep::BindLiveToMarkBitmap(space::ContinuousSpace* space) {
  CHECK(space->IsDlMallocSpace());
  space::DlMallocSpace* alloc_space = space->AsDlMallocSpace();
  accounting::SpaceBitmap* live_bitmap = space->GetLiveBitmap();
  accounting::SpaceBitmap* mark_bitmap = alloc_space->mark_bitmap_.release();
  GetHeap()->GetMarkBitmap()->ReplaceBitmap(mark_bitmap, live_bitmap);
  alloc_space->temp_bitmap_.reset(mark_bitmap);
  alloc_space->mark_bitmap_.reset(live_bitmap);
}

class ScanObjectVisitor {
 public:
  explicit ScanObjectVisitor(MarkSweep* const mark_sweep) ALWAYS_INLINE
      : mark_sweep_(mark_sweep) {}

  // TODO: Fixme when anotatalysis works with visitors.
  void operator()(const Object* obj) const ALWAYS_INLINE NO_THREAD_SAFETY_ANALYSIS {
    if (kCheckLocks) {
      Locks::mutator_lock_->AssertSharedHeld(Thread::Current());
      Locks::heap_bitmap_lock_->AssertExclusiveHeld(Thread::Current());
    }
    mark_sweep_->ScanObject(obj);
  }

 private:
  MarkSweep* const mark_sweep_;
};

template <bool kUseFinger = false>
class MarkStackTask : public Task {
 public:
  MarkStackTask(ThreadPool* thread_pool, MarkSweep* mark_sweep, size_t mark_stack_size,
                const Object** mark_stack)
      : mark_sweep_(mark_sweep),
        thread_pool_(thread_pool),
        mark_stack_pos_(mark_stack_size) {
    // We may have to copy part of an existing mark stack when another mark stack overflows.
    if (mark_stack_size != 0) {
      DCHECK(mark_stack != NULL);
      // TODO: Check performance?
      std::copy(mark_stack, mark_stack + mark_stack_size, mark_stack_);
    }
    if (kCountTasks) {
      ++mark_sweep_->work_chunks_created_;
    }
  }

  static const size_t kMaxSize = 1 * KB;

 protected:
  class ScanObjectParallelVisitor {
   public:
    explicit ScanObjectParallelVisitor(MarkStackTask<kUseFinger>* chunk_task) ALWAYS_INLINE
        : chunk_task_(chunk_task) {}

    void operator()(const Object* obj) const {
      MarkSweep* mark_sweep = chunk_task_->mark_sweep_;
      mark_sweep->ScanObjectVisit(obj,
          [mark_sweep, this](const Object* /* obj */, const Object* ref,
              const MemberOffset& /* offset */, bool /* is_static */) ALWAYS_INLINE {
        if (ref != nullptr && mark_sweep->MarkObjectParallel(ref)) {
          if (kUseFinger) {
            android_memory_barrier();
            if (reinterpret_cast<uintptr_t>(ref) >=
                static_cast<uintptr_t>(mark_sweep->atomic_finger_)) {
              return;
            }
          }
          chunk_task_->MarkStackPush(ref);
        }
      });
    }

   private:
    MarkStackTask<kUseFinger>* const chunk_task_;
  };

  virtual ~MarkStackTask() {
    // Make sure that we have cleared our mark stack.
    DCHECK_EQ(mark_stack_pos_, 0U);
    if (kCountTasks) {
      ++mark_sweep_->work_chunks_deleted_;
    }
  }

  MarkSweep* const mark_sweep_;
  ThreadPool* const thread_pool_;
  // Thread local mark stack for this task.
  const Object* mark_stack_[kMaxSize];
  // Mark stack position.
  size_t mark_stack_pos_;

  void MarkStackPush(const Object* obj) ALWAYS_INLINE {
    if (UNLIKELY(mark_stack_pos_ == kMaxSize)) {
      // Mark stack overflow, give 1/2 the stack to the thread pool as a new work task.
      mark_stack_pos_ /= 2;
      auto* task = new MarkStackTask(thread_pool_, mark_sweep_, kMaxSize - mark_stack_pos_,
                                     mark_stack_ + mark_stack_pos_);
      thread_pool_->AddTask(Thread::Current(), task);
    }
    DCHECK(obj != nullptr);
    DCHECK(mark_stack_pos_ < kMaxSize);
    mark_stack_[mark_stack_pos_++] = obj;
  }

  virtual void Finalize() {
    delete this;
  }

  // Scans all of the objects
  virtual void Run(Thread* self) {
    ScanObjectParallelVisitor visitor(this);
    // TODO: Tune this.
    static const size_t kFifoSize = 4;
    BoundedFifoPowerOfTwo<const Object*, kFifoSize> prefetch_fifo;
    for (;;) {
      const Object* obj = NULL;
      if (kUseMarkStackPrefetch) {
        while (mark_stack_pos_ != 0 && prefetch_fifo.size() < kFifoSize) {
          const Object* obj = mark_stack_[--mark_stack_pos_];
          DCHECK(obj != NULL);
          __builtin_prefetch(obj);
          prefetch_fifo.push_back(obj);
        }
        if (UNLIKELY(prefetch_fifo.empty())) {
          break;
        }
        obj = prefetch_fifo.front();
        prefetch_fifo.pop_front();
      } else {
        if (UNLIKELY(mark_stack_pos_ == 0)) {
          break;
        }
        obj = mark_stack_[--mark_stack_pos_];
      }
      DCHECK(obj != NULL);
      visitor(obj);
    }
  }
};

class CardScanTask : public MarkStackTask<false> {
 public:
  CardScanTask(ThreadPool* thread_pool, MarkSweep* mark_sweep, accounting::SpaceBitmap* bitmap,
               byte* begin, byte* end, byte minimum_age, size_t mark_stack_size,
               const Object** mark_stack_obj)
      : MarkStackTask<false>(thread_pool, mark_sweep, mark_stack_size, mark_stack_obj),
        bitmap_(bitmap),
        begin_(begin),
        end_(end),
        minimum_age_(minimum_age) {
  }

 protected:
  accounting::SpaceBitmap* const bitmap_;
  byte* const begin_;
  byte* const end_;
  const byte minimum_age_;

  virtual void Finalize() {
    delete this;
  }

  virtual void Run(Thread* self) NO_THREAD_SAFETY_ANALYSIS {
    ScanObjectParallelVisitor visitor(this);
    accounting::CardTable* card_table = mark_sweep_->GetHeap()->GetCardTable();
    size_t cards_scanned = card_table->Scan(bitmap_, begin_, end_, visitor, minimum_age_);
    mark_sweep_->cards_scanned_.fetch_add(cards_scanned);
    VLOG(heap) << "Parallel scanning cards " << reinterpret_cast<void*>(begin_) << " - "
        << reinterpret_cast<void*>(end_) << " = " << cards_scanned;
    // Finish by emptying our local mark stack.
    MarkStackTask::Run(self);
  }
};

size_t MarkSweep::GetThreadCount(bool paused) const {
  if (heap_->GetThreadPool() == nullptr || !heap_->CareAboutPauseTimes()) {
    return 0;
  }
  if (paused) {
    return heap_->GetParallelGCThreadCount() + 1;
  } else {
    return heap_->GetConcGCThreadCount() + 1;
  }
}

void MarkSweep::ScanGrayObjects(bool paused, byte minimum_age) {
  accounting::CardTable* card_table = GetHeap()->GetCardTable();
  ThreadPool* thread_pool = GetHeap()->GetThreadPool();
  size_t thread_count = GetThreadCount(paused);
  // The parallel version with only one thread is faster for card scanning, TODO: fix.
  if (kParallelCardScan && thread_count > 0) {
    Thread* self = Thread::Current();
    // Can't have a different split for each space since multiple spaces can have their cards being
    // scanned at the same time.
    timings_.StartSplit(paused ? "(Paused)ScanGrayObjects" : "ScanGrayObjects");
    // Try to take some of the mark stack since we can pass this off to the worker tasks.
    const Object** mark_stack_begin = const_cast<const Object**>(mark_stack_->Begin());
    const Object** mark_stack_end = const_cast<const Object**>(mark_stack_->End());
    const size_t mark_stack_size = mark_stack_end - mark_stack_begin;
    // Estimated number of work tasks we will create.
    const size_t mark_stack_tasks = GetHeap()->GetContinuousSpaces().size() * thread_count;
    DCHECK_NE(mark_stack_tasks, 0U);
    const size_t mark_stack_delta = std::min(CardScanTask::kMaxSize / 2,
                                             mark_stack_size / mark_stack_tasks + 1);
    size_t ref_card_count = 0;
    cards_scanned_ = 0;
    for (const auto& space : GetHeap()->GetContinuousSpaces()) {
      byte* card_begin = space->Begin();
      byte* card_end = space->End();
      // Calculate how many bytes of heap we will scan,
      const size_t address_range = card_end - card_begin;
      // Calculate how much address range each task gets.
      const size_t card_delta = RoundUp(address_range / thread_count + 1,
                                        accounting::CardTable::kCardSize);
      // Create the worker tasks for this space.
      while (card_begin != card_end) {
        // Add a range of cards.
        size_t addr_remaining = card_end - card_begin;
        size_t card_increment = std::min(card_delta, addr_remaining);
        // Take from the back of the mark stack.
        size_t mark_stack_remaining = mark_stack_end - mark_stack_begin;
        size_t mark_stack_increment = std::min(mark_stack_delta, mark_stack_remaining);
        mark_stack_end -= mark_stack_increment;
        mark_stack_->PopBackCount(static_cast<int32_t>(mark_stack_increment));
        DCHECK_EQ(mark_stack_end, mark_stack_->End());
        // Add the new task to the thread pool.
        auto* task = new CardScanTask(thread_pool, this, space->GetMarkBitmap(), card_begin,
                                      card_begin + card_increment, minimum_age,
                                      mark_stack_increment, mark_stack_end);
        thread_pool->AddTask(self, task);
        card_begin += card_increment;
      }

      if (paused && kIsDebugBuild) {
        // Make sure we don't miss scanning any cards.
        size_t scanned_cards = card_table->Scan(space->GetMarkBitmap(), space->Begin(),
                                                space->End(), VoidFunctor(), minimum_age);
        VLOG(heap) << "Scanning space cards " << reinterpret_cast<void*>(space->Begin()) << " - "
            << reinterpret_cast<void*>(space->End()) << " = " << scanned_cards;
        ref_card_count += scanned_cards;
      }
    }

    thread_pool->SetMaxActiveWorkers(thread_count - 1);
    thread_pool->StartWorkers(self);
    thread_pool->Wait(self, true, true);
    thread_pool->StopWorkers(self);
    if (paused) {
      DCHECK_EQ(ref_card_count, static_cast<size_t>(cards_scanned_.load()));
    }
    timings_.EndSplit();
  } else {
    for (const auto& space : GetHeap()->GetContinuousSpaces()) {
      // Image spaces are handled properly since live == marked for them.
      switch (space->GetGcRetentionPolicy()) {
        case space::kGcRetentionPolicyNeverCollect:
          timings_.StartSplit(paused ? "(Paused)ScanGrayImageSpaceObjects" :
              "ScanGrayImageSpaceObjects");
          break;
        case space::kGcRetentionPolicyFullCollect:
          timings_.StartSplit(paused ? "(Paused)ScanGrayZygoteSpaceObjects" :
              "ScanGrayZygoteSpaceObjects");
          break;
        case space::kGcRetentionPolicyAlwaysCollect:
          timings_.StartSplit(paused ? "(Paused)ScanGrayAllocSpaceObjects" :
              "ScanGrayAllocSpaceObjects");
          break;
        }
      ScanObjectVisitor visitor(this);
      card_table->Scan(space->GetMarkBitmap(), space->Begin(), space->End(), visitor, minimum_age);
      timings_.EndSplit();
    }
  }
}

void MarkSweep::VerifyImageRoots() {
  // Verify roots ensures that all the references inside the image space point
  // objects which are either in the image space or marked objects in the alloc
  // space
  timings_.StartSplit("VerifyImageRoots");
  for (const auto& space : GetHeap()->GetContinuousSpaces()) {
    if (space->IsImageSpace()) {
      space::ImageSpace* image_space = space->AsImageSpace();
      uintptr_t begin = reinterpret_cast<uintptr_t>(image_space->Begin());
      uintptr_t end = reinterpret_cast<uintptr_t>(image_space->End());
      accounting::SpaceBitmap* live_bitmap = image_space->GetLiveBitmap();
      DCHECK(live_bitmap != NULL);
      live_bitmap->VisitMarkedRange(begin, end, [this](const Object* obj) {
        if (kCheckLocks) {
          Locks::heap_bitmap_lock_->AssertSharedHeld(Thread::Current());
        }
        DCHECK(obj != NULL);
        CheckObject(obj);
      });
    }
  }
  timings_.EndSplit();
}

class RecursiveMarkTask : public MarkStackTask<false> {
 public:
  RecursiveMarkTask(ThreadPool* thread_pool, MarkSweep* mark_sweep,
                    accounting::SpaceBitmap* bitmap, uintptr_t begin, uintptr_t end)
      : MarkStackTask<false>(thread_pool, mark_sweep, 0, NULL),
        bitmap_(bitmap),
        begin_(begin),
        end_(end) {
  }

 protected:
  accounting::SpaceBitmap* const bitmap_;
  const uintptr_t begin_;
  const uintptr_t end_;

  virtual void Finalize() {
    delete this;
  }

  // Scans all of the objects
  virtual void Run(Thread* self) NO_THREAD_SAFETY_ANALYSIS {
    ScanObjectParallelVisitor visitor(this);
    bitmap_->VisitMarkedRange(begin_, end_, visitor);
    // Finish by emptying our local mark stack.
    MarkStackTask::Run(self);
  }
};

// Populates the mark stack based on the set of marked objects and
// recursively marks until the mark stack is emptied.
void MarkSweep::RecursiveMark() {
  base::TimingLogger::ScopedSplit split("RecursiveMark", &timings_);
  // RecursiveMark will build the lists of known instances of the Reference classes.
  // See DelayReferenceReferent for details.
  CHECK(soft_reference_list_ == NULL);
  CHECK(weak_reference_list_ == NULL);
  CHECK(finalizer_reference_list_ == NULL);
  CHECK(phantom_reference_list_ == NULL);
  CHECK(cleared_reference_list_ == NULL);

  if (kUseRecursiveMark) {
    const bool partial = GetGcType() == kGcTypePartial;
    ScanObjectVisitor scan_visitor(this);
    auto* self = Thread::Current();
    ThreadPool* thread_pool = heap_->GetThreadPool();
    size_t thread_count = GetThreadCount(false);
    const bool parallel = kParallelRecursiveMark && thread_count > 1;
    mark_stack_->Reset();
    for (const auto& space : GetHeap()->GetContinuousSpaces()) {
      if ((space->GetGcRetentionPolicy() == space::kGcRetentionPolicyAlwaysCollect) ||
          (!partial && space->GetGcRetentionPolicy() == space::kGcRetentionPolicyFullCollect)) {
        current_mark_bitmap_ = space->GetMarkBitmap();
        if (current_mark_bitmap_ == NULL) {
          GetHeap()->DumpSpaces();
          LOG(FATAL) << "invalid bitmap";
        }
        if (parallel) {
          // We will use the mark stack the future.
          // CHECK(mark_stack_->IsEmpty());
          // This function does not handle heap end increasing, so we must use the space end.
          uintptr_t begin = reinterpret_cast<uintptr_t>(space->Begin());
          uintptr_t end = reinterpret_cast<uintptr_t>(space->End());
          atomic_finger_ = static_cast<int32_t>(0xFFFFFFFF);

          // Create a few worker tasks.
          const size_t n = thread_count * 2;
          while (begin != end) {
            uintptr_t start = begin;
            uintptr_t delta = (end - begin) / n;
            delta = RoundUp(delta, KB);
            if (delta < 16 * KB) delta = end - begin;
            begin += delta;
            auto* task = new RecursiveMarkTask(thread_pool, this, current_mark_bitmap_, start,
                                               begin);
            thread_pool->AddTask(self, task);
          }
          thread_pool->SetMaxActiveWorkers(thread_count - 1);
          thread_pool->StartWorkers(self);
          thread_pool->Wait(self, true, true);
          thread_pool->StopWorkers(self);
        } else {
          // This function does not handle heap end increasing, so we must use the space end.
          uintptr_t begin = reinterpret_cast<uintptr_t>(space->Begin());
          uintptr_t end = reinterpret_cast<uintptr_t>(space->End());
          current_mark_bitmap_->VisitMarkedRange(begin, end, scan_visitor);
        }
      }
    }
  }
  ProcessMarkStack(false);
}

mirror::Object* MarkSweep::SystemWeakIsMarkedCallback(Object* object, void* arg) {
  if (reinterpret_cast<MarkSweep*>(arg)->IsMarked(object)) {
    return object;
  }
  return nullptr;
}

void MarkSweep::RecursiveMarkDirtyObjects(bool paused, byte minimum_age) {
  ScanGrayObjects(paused, minimum_age);
  ProcessMarkStack(paused);
}

void MarkSweep::ReMarkRoots() {
  timings_.StartSplit("ReMarkRoots");
  Runtime::Current()->VisitRoots(MarkRootCallback, this, true, true);
  timings_.EndSplit();
}

<<<<<<< HEAD
=======
void MarkSweep::SweepJniWeakGlobals(IsMarkedTester is_marked, void* arg) {
  Runtime::Current()->GetJavaVM()->SweepWeakGlobals(is_marked, arg);
}

>>>>>>> bb0140e0
struct ArrayMarkedCheck {
  accounting::ObjectStack* live_stack;
  MarkSweep* mark_sweep;
};

// Either marked or not live.
mirror::Object* MarkSweep::SystemWeakIsMarkedArrayCallback(Object* object, void* arg) {
  ArrayMarkedCheck* array_check = reinterpret_cast<ArrayMarkedCheck*>(arg);
  if (array_check->mark_sweep->IsMarked(object)) {
    return object;
  }
  accounting::ObjectStack* live_stack = array_check->live_stack;
  if (std::find(live_stack->Begin(), live_stack->End(), object) == live_stack->End()) {
    return object;
  }
  return nullptr;
}

<<<<<<< HEAD
void MarkSweep::SweepSystemWeaksArray(accounting::ObjectStack* allocations) {
  Runtime* runtime = Runtime::Current();
  // The callbacks check
  // !is_marked where is_marked is the callback but we want
  // !IsMarked && IsLive
  // So compute !(!IsMarked && IsLive) which is equal to (IsMarked || !IsLive).
  // Or for swapped (IsLive || !IsMarked).
  timings_.StartSplit("SweepSystemWeaksArray");
  ArrayMarkedCheck visitor;
  visitor.live_stack = allocations;
  visitor.mark_sweep = this;
  runtime->SweepSystemWeaks(SystemWeakIsMarkedArrayCallback, &visitor);
  timings_.EndSplit();
}

=======
>>>>>>> bb0140e0
void MarkSweep::SweepSystemWeaks() {
  Runtime* runtime = Runtime::Current();
  timings_.StartSplit("SweepSystemWeaks");
  runtime->SweepSystemWeaks(SystemWeakIsMarkedCallback, this);
  timings_.EndSplit();
}

mirror::Object* MarkSweep::VerifySystemWeakIsLiveCallback(Object* obj, void* arg) {
  reinterpret_cast<MarkSweep*>(arg)->VerifyIsLive(obj);
  // We don't actually want to sweep the object, so lets return "marked"
  return obj;
}

void MarkSweep::VerifyIsLive(const Object* obj) {
  Heap* heap = GetHeap();
  if (!heap->GetLiveBitmap()->Test(obj)) {
    space::LargeObjectSpace* large_object_space = GetHeap()->GetLargeObjectsSpace();
    if (!large_object_space->GetLiveObjects()->Test(obj)) {
      if (std::find(heap->allocation_stack_->Begin(), heap->allocation_stack_->End(), obj) ==
          heap->allocation_stack_->End()) {
        // Object not found!
        heap->DumpSpaces();
        LOG(FATAL) << "Found dead object " << obj;
      }
    }
  }
}

void MarkSweep::VerifySystemWeaks() {
<<<<<<< HEAD
  // Verify system weaks, uses a special object visitor which returns the input object.
  Runtime::Current()->SweepSystemWeaks(VerifySystemWeakIsLiveCallback, this);
=======
  Runtime* runtime = Runtime::Current();
  // Verify system weaks, uses a special IsMarked callback which always returns true.
  runtime->GetInternTable()->SweepInternTableWeaks(VerifyIsLiveCallback, this);
  runtime->GetMonitorList()->SweepMonitorList(VerifyIsLiveCallback, this);
  runtime->GetJavaVM()->SweepWeakGlobals(VerifyIsLiveCallback, this);
>>>>>>> bb0140e0
}

struct SweepCallbackContext {
  MarkSweep* mark_sweep;
  space::AllocSpace* space;
  Thread* self;
};

class CheckpointMarkThreadRoots : public Closure {
 public:
  explicit CheckpointMarkThreadRoots(MarkSweep* mark_sweep) : mark_sweep_(mark_sweep) {}

  virtual void Run(Thread* thread) NO_THREAD_SAFETY_ANALYSIS {
    ATRACE_BEGIN("Marking thread roots");
    // Note: self is not necessarily equal to thread since thread may be suspended.
    Thread* self = Thread::Current();
    CHECK(thread == self || thread->IsSuspended() || thread->GetState() == kWaitingPerformingGc)
        << thread->GetState() << " thread " << thread << " self " << self;
    thread->VisitRoots(MarkSweep::MarkRootParallelCallback, mark_sweep_);
    ATRACE_END();
    mark_sweep_->GetBarrier().Pass(self);
  }

 private:
  MarkSweep* mark_sweep_;
};

void MarkSweep::MarkRootsCheckpoint(Thread* self) {
  CheckpointMarkThreadRoots check_point(this);
  timings_.StartSplit("MarkRootsCheckpoint");
  ThreadList* thread_list = Runtime::Current()->GetThreadList();
  // Request the check point is run on all threads returning a count of the threads that must
  // run through the barrier including self.
  size_t barrier_count = thread_list->RunCheckpoint(&check_point);
  // Release locks then wait for all mutator threads to pass the barrier.
  // TODO: optimize to not release locks when there are no threads to wait for.
  Locks::heap_bitmap_lock_->ExclusiveUnlock(self);
  Locks::mutator_lock_->SharedUnlock(self);
  ThreadState old_state = self->SetState(kWaitingForCheckPointsToRun);
  CHECK_EQ(old_state, kWaitingPerformingGc);
  gc_barrier_->Increment(self, barrier_count);
  self->SetState(kWaitingPerformingGc);
  Locks::mutator_lock_->SharedLock(self);
  Locks::heap_bitmap_lock_->ExclusiveLock(self);
  timings_.EndSplit();
}

void MarkSweep::SweepCallback(size_t num_ptrs, Object** ptrs, void* arg) {
  SweepCallbackContext* context = static_cast<SweepCallbackContext*>(arg);
  MarkSweep* mark_sweep = context->mark_sweep;
  Heap* heap = mark_sweep->GetHeap();
  space::AllocSpace* space = context->space;
  Thread* self = context->self;
  Locks::heap_bitmap_lock_->AssertExclusiveHeld(self);
  // Use a bulk free, that merges consecutive objects before freeing or free per object?
  // Documentation suggests better free performance with merging, but this may be at the expensive
  // of allocation.
  size_t freed_objects = num_ptrs;
  // AllocSpace::FreeList clears the value in ptrs, so perform after clearing the live bit
  size_t freed_bytes = space->FreeList(self, num_ptrs, ptrs);
  heap->RecordFree(freed_objects, freed_bytes);
  mark_sweep->freed_objects_.fetch_add(freed_objects);
  mark_sweep->freed_bytes_.fetch_add(freed_bytes);
}

void MarkSweep::ZygoteSweepCallback(size_t num_ptrs, Object** ptrs, void* arg) {
  SweepCallbackContext* context = static_cast<SweepCallbackContext*>(arg);
  Locks::heap_bitmap_lock_->AssertExclusiveHeld(context->self);
  Heap* heap = context->mark_sweep->GetHeap();
  // We don't free any actual memory to avoid dirtying the shared zygote pages.
  for (size_t i = 0; i < num_ptrs; ++i) {
    Object* obj = static_cast<Object*>(ptrs[i]);
    heap->GetLiveBitmap()->Clear(obj);
    heap->GetCardTable()->MarkCard(obj);
  }
}

void MarkSweep::SweepArray(accounting::ObjectStack* allocations, bool swap_bitmaps) {
  space::DlMallocSpace* space = heap_->GetAllocSpace();
  timings_.StartSplit("SweepArray");
  // Newly allocated objects MUST be in the alloc space and those are the only objects which we are
  // going to free.
  accounting::SpaceBitmap* live_bitmap = space->GetLiveBitmap();
  accounting::SpaceBitmap* mark_bitmap = space->GetMarkBitmap();
  space::LargeObjectSpace* large_object_space = GetHeap()->GetLargeObjectsSpace();
  accounting::SpaceSetMap* large_live_objects = large_object_space->GetLiveObjects();
  accounting::SpaceSetMap* large_mark_objects = large_object_space->GetMarkObjects();
  if (swap_bitmaps) {
    std::swap(live_bitmap, mark_bitmap);
    std::swap(large_live_objects, large_mark_objects);
  }

  size_t freed_bytes = 0;
  size_t freed_large_object_bytes = 0;
  size_t freed_objects = 0;
  size_t freed_large_objects = 0;
  size_t count = allocations->Size();
  Object** objects = const_cast<Object**>(allocations->Begin());
  Object** out = objects;
  Object** objects_to_chunk_free = out;

  // Empty the allocation stack.
  Thread* self = Thread::Current();
  for (size_t i = 0; i < count; ++i) {
    Object* obj = objects[i];
    // There should only be objects in the AllocSpace/LargeObjectSpace in the allocation stack.
    if (LIKELY(mark_bitmap->HasAddress(obj))) {
      if (!mark_bitmap->Test(obj)) {
        // Don't bother un-marking since we clear the mark bitmap anyways.
        *(out++) = obj;
        // Free objects in chunks.
        DCHECK_GE(out, objects_to_chunk_free);
        DCHECK_LE(static_cast<size_t>(out - objects_to_chunk_free), kSweepArrayChunkFreeSize);
        if (static_cast<size_t>(out - objects_to_chunk_free) == kSweepArrayChunkFreeSize) {
          timings_.StartSplit("FreeList");
          size_t chunk_freed_objects = out - objects_to_chunk_free;
          freed_objects += chunk_freed_objects;
          freed_bytes += space->FreeList(self, chunk_freed_objects, objects_to_chunk_free);
          objects_to_chunk_free = out;
          timings_.EndSplit();
        }
      }
    } else if (!large_mark_objects->Test(obj)) {
      ++freed_large_objects;
      freed_large_object_bytes += large_object_space->Free(self, obj);
    }
  }
  // Free the remaining objects in chunks.
  DCHECK_GE(out, objects_to_chunk_free);
  DCHECK_LE(static_cast<size_t>(out - objects_to_chunk_free), kSweepArrayChunkFreeSize);
  if (out - objects_to_chunk_free > 0) {
    timings_.StartSplit("FreeList");
    size_t chunk_freed_objects = out - objects_to_chunk_free;
    freed_objects += chunk_freed_objects;
    freed_bytes += space->FreeList(self, chunk_freed_objects, objects_to_chunk_free);
    timings_.EndSplit();
  }
  CHECK_EQ(count, allocations->Size());
  timings_.EndSplit();

  timings_.StartSplit("RecordFree");
  VLOG(heap) << "Freed " << freed_objects << "/" << count
             << " objects with size " << PrettySize(freed_bytes);
  heap_->RecordFree(freed_objects + freed_large_objects, freed_bytes + freed_large_object_bytes);
  freed_objects_.fetch_add(freed_objects);
  freed_large_objects_.fetch_add(freed_large_objects);
  freed_bytes_.fetch_add(freed_bytes);
  freed_large_object_bytes_.fetch_add(freed_large_object_bytes);
  timings_.EndSplit();

  timings_.StartSplit("ResetStack");
  allocations->Reset();
  timings_.EndSplit();
}

void MarkSweep::Sweep(bool swap_bitmaps) {
  DCHECK(mark_stack_->IsEmpty());
  base::TimingLogger::ScopedSplit("Sweep", &timings_);

  const bool partial = (GetGcType() == kGcTypePartial);
  SweepCallbackContext scc;
  scc.mark_sweep = this;
  scc.self = Thread::Current();
  for (const auto& space : GetHeap()->GetContinuousSpaces()) {
    // We always sweep always collect spaces.
    bool sweep_space = (space->GetGcRetentionPolicy() == space::kGcRetentionPolicyAlwaysCollect);
    if (!partial && !sweep_space) {
      // We sweep full collect spaces when the GC isn't a partial GC (ie its full).
      sweep_space = (space->GetGcRetentionPolicy() == space::kGcRetentionPolicyFullCollect);
    }
    if (sweep_space) {
      uintptr_t begin = reinterpret_cast<uintptr_t>(space->Begin());
      uintptr_t end = reinterpret_cast<uintptr_t>(space->End());
      scc.space = space->AsDlMallocSpace();
      accounting::SpaceBitmap* live_bitmap = space->GetLiveBitmap();
      accounting::SpaceBitmap* mark_bitmap = space->GetMarkBitmap();
      if (swap_bitmaps) {
        std::swap(live_bitmap, mark_bitmap);
      }
      if (!space->IsZygoteSpace()) {
        base::TimingLogger::ScopedSplit split("SweepAllocSpace", &timings_);
        // Bitmaps are pre-swapped for optimization which enables sweeping with the heap unlocked.
        accounting::SpaceBitmap::SweepWalk(*live_bitmap, *mark_bitmap, begin, end,
                                           &SweepCallback, reinterpret_cast<void*>(&scc));
      } else {
        base::TimingLogger::ScopedSplit split("SweepZygote", &timings_);
        // Zygote sweep takes care of dirtying cards and clearing live bits, does not free actual
        // memory.
        accounting::SpaceBitmap::SweepWalk(*live_bitmap, *mark_bitmap, begin, end,
                                           &ZygoteSweepCallback, reinterpret_cast<void*>(&scc));
      }
    }
  }

  SweepLargeObjects(swap_bitmaps);
}

void MarkSweep::SweepLargeObjects(bool swap_bitmaps) {
  base::TimingLogger::ScopedSplit("SweepLargeObjects", &timings_);
  // Sweep large objects
  space::LargeObjectSpace* large_object_space = GetHeap()->GetLargeObjectsSpace();
  accounting::SpaceSetMap* large_live_objects = large_object_space->GetLiveObjects();
  accounting::SpaceSetMap* large_mark_objects = large_object_space->GetMarkObjects();
  if (swap_bitmaps) {
    std::swap(large_live_objects, large_mark_objects);
  }
  // O(n*log(n)) but hopefully there are not too many large objects.
  size_t freed_objects = 0;
  size_t freed_bytes = 0;
  Thread* self = Thread::Current();
  for (const Object* obj : large_live_objects->GetObjects()) {
    if (!large_mark_objects->Test(obj)) {
      freed_bytes += large_object_space->Free(self, const_cast<Object*>(obj));
      ++freed_objects;
    }
  }
  freed_large_objects_.fetch_add(freed_objects);
  freed_large_object_bytes_.fetch_add(freed_bytes);
  GetHeap()->RecordFree(freed_objects, freed_bytes);
}

void MarkSweep::CheckReference(const Object* obj, const Object* ref, MemberOffset offset, bool is_static) {
  for (const auto& space : GetHeap()->GetContinuousSpaces()) {
    if (space->IsDlMallocSpace() && space->Contains(ref)) {
      DCHECK(IsMarked(obj));

      bool is_marked = IsMarked(ref);
      if (!is_marked) {
        LOG(INFO) << *space;
        LOG(WARNING) << (is_static ? "Static ref'" : "Instance ref'") << PrettyTypeOf(ref)
                     << "' (" << reinterpret_cast<const void*>(ref) << ") in '" << PrettyTypeOf(obj)
                     << "' (" << reinterpret_cast<const void*>(obj) << ") at offset "
                     << reinterpret_cast<void*>(offset.Int32Value()) << " wasn't marked";

        const Class* klass = is_static ? obj->AsClass() : obj->GetClass();
        DCHECK(klass != NULL);
        const ObjectArray<ArtField>* fields = is_static ? klass->GetSFields() : klass->GetIFields();
        DCHECK(fields != NULL);
        bool found = false;
        for (int32_t i = 0; i < fields->GetLength(); ++i) {
          const ArtField* cur = fields->Get(i);
          if (cur->GetOffset().Int32Value() == offset.Int32Value()) {
            LOG(WARNING) << "Field referencing the alloc space was " << PrettyField(cur);
            found = true;
            break;
          }
        }
        if (!found) {
          LOG(WARNING) << "Could not find field in object alloc space with offset " << offset.Int32Value();
        }

        bool obj_marked = heap_->GetCardTable()->IsDirty(obj);
        if (!obj_marked) {
          LOG(WARNING) << "Object '" << PrettyTypeOf(obj) << "' "
                       << "(" << reinterpret_cast<const void*>(obj) << ") contains references to "
                       << "the alloc space, but wasn't card marked";
        }
      }
    }
    break;
  }
}

// Process the "referent" field in a java.lang.ref.Reference.  If the
// referent has not yet been marked, put it on the appropriate list in
// the heap for later processing.
void MarkSweep::DelayReferenceReferent(mirror::Class* klass, Object* obj) {
  DCHECK(klass != nullptr);
  DCHECK(klass->IsReferenceClass());
  DCHECK(obj != NULL);
  Object* referent = heap_->GetReferenceReferent(obj);
  if (referent != NULL && !IsMarked(referent)) {
    if (kCountJavaLangRefs) {
      ++reference_count_;
    }
    Thread* self = Thread::Current();
    // TODO: Remove these locks, and use atomic stacks for storing references?
    // We need to check that the references haven't already been enqueued since we can end up
    // scanning the same reference multiple times due to dirty cards.
    if (klass->IsSoftReferenceClass()) {
      MutexLock mu(self, *heap_->GetSoftRefQueueLock());
      if (!heap_->IsEnqueued(obj)) {
        heap_->EnqueuePendingReference(obj, &soft_reference_list_);
      }
    } else if (klass->IsWeakReferenceClass()) {
      MutexLock mu(self, *heap_->GetWeakRefQueueLock());
      if (!heap_->IsEnqueued(obj)) {
        heap_->EnqueuePendingReference(obj, &weak_reference_list_);
      }
    } else if (klass->IsFinalizerReferenceClass()) {
      MutexLock mu(self, *heap_->GetFinalizerRefQueueLock());
      if (!heap_->IsEnqueued(obj)) {
        heap_->EnqueuePendingReference(obj, &finalizer_reference_list_);
      }
    } else if (klass->IsPhantomReferenceClass()) {
      MutexLock mu(self, *heap_->GetPhantomRefQueueLock());
      if (!heap_->IsEnqueued(obj)) {
        heap_->EnqueuePendingReference(obj, &phantom_reference_list_);
      }
    } else {
      LOG(FATAL) << "Invalid reference type " << PrettyClass(klass)
                 << " " << std::hex << klass->GetAccessFlags();
    }
  }
}

void MarkSweep::ScanRoot(const Object* obj) {
  ScanObject(obj);
}

class MarkObjectVisitor {
 public:
  explicit MarkObjectVisitor(MarkSweep* const mark_sweep) ALWAYS_INLINE : mark_sweep_(mark_sweep) {}

  // TODO: Fixme when anotatalysis works with visitors.
  void operator()(const Object* /* obj */, const Object* ref, const MemberOffset& /* offset */,
                  bool /* is_static */) const ALWAYS_INLINE
      NO_THREAD_SAFETY_ANALYSIS {
    if (kCheckLocks) {
      Locks::mutator_lock_->AssertSharedHeld(Thread::Current());
      Locks::heap_bitmap_lock_->AssertExclusiveHeld(Thread::Current());
    }
    mark_sweep_->MarkObject(ref);
  }

 private:
  MarkSweep* const mark_sweep_;
};

// Scans an object reference.  Determines the type of the reference
// and dispatches to a specialized scanning routine.
void MarkSweep::ScanObject(const Object* obj) {
  MarkObjectVisitor visitor(this);
  ScanObjectVisit(obj, visitor);
}

void MarkSweep::ProcessMarkStackParallel(size_t thread_count) {
  Thread* self = Thread::Current();
  ThreadPool* thread_pool = GetHeap()->GetThreadPool();
  const size_t chunk_size = std::min(mark_stack_->Size() / thread_count + 1,
                                     static_cast<size_t>(MarkStackTask<false>::kMaxSize));
  CHECK_GT(chunk_size, 0U);
  // Split the current mark stack up into work tasks.
  for (mirror::Object **it = mark_stack_->Begin(), **end = mark_stack_->End(); it < end; ) {
    const size_t delta = std::min(static_cast<size_t>(end - it), chunk_size);
    thread_pool->AddTask(self, new MarkStackTask<false>(thread_pool, this, delta,
                                                        const_cast<const mirror::Object**>(it)));
    it += delta;
  }
  thread_pool->SetMaxActiveWorkers(thread_count - 1);
  thread_pool->StartWorkers(self);
  thread_pool->Wait(self, true, true);
  thread_pool->StopWorkers(self);
  mark_stack_->Reset();
  CHECK_EQ(work_chunks_created_, work_chunks_deleted_) << " some of the work chunks were leaked";
}

// Scan anything that's on the mark stack.
void MarkSweep::ProcessMarkStack(bool paused) {
  timings_.StartSplit("ProcessMarkStack");
  size_t thread_count = GetThreadCount(paused);
  if (kParallelProcessMarkStack && thread_count > 1 &&
      mark_stack_->Size() >= kMinimumParallelMarkStackSize) {
    ProcessMarkStackParallel(thread_count);
  } else {
    // TODO: Tune this.
    static const size_t kFifoSize = 4;
    BoundedFifoPowerOfTwo<const Object*, kFifoSize> prefetch_fifo;
    for (;;) {
      const Object* obj = NULL;
      if (kUseMarkStackPrefetch) {
        while (!mark_stack_->IsEmpty() && prefetch_fifo.size() < kFifoSize) {
          const Object* obj = mark_stack_->PopBack();
          DCHECK(obj != NULL);
          __builtin_prefetch(obj);
          prefetch_fifo.push_back(obj);
        }
        if (prefetch_fifo.empty()) {
          break;
        }
        obj = prefetch_fifo.front();
        prefetch_fifo.pop_front();
      } else {
        if (mark_stack_->IsEmpty()) {
          break;
        }
        obj = mark_stack_->PopBack();
      }
      DCHECK(obj != NULL);
      ScanObject(obj);
    }
  }
  timings_.EndSplit();
}

// Walks the reference list marking any references subject to the
// reference clearing policy.  References with a black referent are
// removed from the list.  References with white referents biased
// toward saving are blackened and also removed from the list.
void MarkSweep::PreserveSomeSoftReferences(Object** list) {
  DCHECK(list != NULL);
  Object* clear = NULL;
  size_t counter = 0;

  DCHECK(mark_stack_->IsEmpty());

  timings_.StartSplit("PreserveSomeSoftReferences");
  while (*list != NULL) {
    Object* ref = heap_->DequeuePendingReference(list);
    Object* referent = heap_->GetReferenceReferent(ref);
    if (referent == NULL) {
      // Referent was cleared by the user during marking.
      continue;
    }
    bool is_marked = IsMarked(referent);
    if (!is_marked && ((++counter) & 1)) {
      // Referent is white and biased toward saving, mark it.
      MarkObject(referent);
      is_marked = true;
    }
    if (!is_marked) {
      // Referent is white, queue it for clearing.
      heap_->EnqueuePendingReference(ref, &clear);
    }
  }
  *list = clear;
  timings_.EndSplit();

  // Restart the mark with the newly black references added to the root set.
  ProcessMarkStack(true);
}

inline bool MarkSweep::IsMarked(const Object* object) const
    SHARED_LOCKS_REQUIRED(Locks::heap_bitmap_lock_) {
  if (IsImmune(object)) {
    return true;
  }
  DCHECK(current_mark_bitmap_ != NULL);
  if (current_mark_bitmap_->HasAddress(object)) {
    return current_mark_bitmap_->Test(object);
  }
  return heap_->GetMarkBitmap()->Test(object);
}

// Unlink the reference list clearing references objects with white
// referents.  Cleared references registered to a reference queue are
// scheduled for appending by the heap worker thread.
void MarkSweep::ClearWhiteReferences(Object** list) {
  DCHECK(list != NULL);
  while (*list != NULL) {
    Object* ref = heap_->DequeuePendingReference(list);
    Object* referent = heap_->GetReferenceReferent(ref);
    if (referent != NULL && !IsMarked(referent)) {
      // Referent is white, clear it.
      heap_->ClearReferenceReferent(ref);
      if (heap_->IsEnqueuable(ref)) {
        heap_->EnqueueReference(ref, &cleared_reference_list_);
      }
    }
  }
  DCHECK(*list == NULL);
}

// Enqueues finalizer references with white referents.  White
// referents are blackened, moved to the zombie field, and the
// referent field is cleared.
void MarkSweep::EnqueueFinalizerReferences(Object** list) {
  DCHECK(list != NULL);
  timings_.StartSplit("EnqueueFinalizerReferences");
  MemberOffset zombie_offset = heap_->GetFinalizerReferenceZombieOffset();
  bool has_enqueued = false;
  while (*list != NULL) {
    Object* ref = heap_->DequeuePendingReference(list);
    Object* referent = heap_->GetReferenceReferent(ref);
    if (referent != NULL && !IsMarked(referent)) {
      MarkObject(referent);
      // If the referent is non-null the reference must queuable.
      DCHECK(heap_->IsEnqueuable(ref));
      ref->SetFieldObject(zombie_offset, referent, false);
      heap_->ClearReferenceReferent(ref);
      heap_->EnqueueReference(ref, &cleared_reference_list_);
      has_enqueued = true;
    }
  }
  timings_.EndSplit();
  if (has_enqueued) {
    ProcessMarkStack(true);
  }
  DCHECK(*list == NULL);
}

// Process reference class instances and schedule finalizations.
void MarkSweep::ProcessReferences(Object** soft_references, bool clear_soft,
                                  Object** weak_references,
                                  Object** finalizer_references,
                                  Object** phantom_references) {
  CHECK(soft_references != NULL);
  CHECK(weak_references != NULL);
  CHECK(finalizer_references != NULL);
  CHECK(phantom_references != NULL);
  CHECK(mark_stack_->IsEmpty());

  // Unless we are in the zygote or required to clear soft references
  // with white references, preserve some white referents.
  if (!clear_soft && !Runtime::Current()->IsZygote()) {
    PreserveSomeSoftReferences(soft_references);
  }

  timings_.StartSplit("ProcessReferences");
  // Clear all remaining soft and weak references with white
  // referents.
  ClearWhiteReferences(soft_references);
  ClearWhiteReferences(weak_references);
  timings_.EndSplit();

  // Preserve all white objects with finalize methods and schedule
  // them for finalization.
  EnqueueFinalizerReferences(finalizer_references);

  timings_.StartSplit("ProcessReferences");
  // Clear all f-reachable soft and weak references with white
  // referents.
  ClearWhiteReferences(soft_references);
  ClearWhiteReferences(weak_references);

  // Clear all phantom references with white referents.
  ClearWhiteReferences(phantom_references);

  // At this point all reference lists should be empty.
  DCHECK(*soft_references == NULL);
  DCHECK(*weak_references == NULL);
  DCHECK(*finalizer_references == NULL);
  DCHECK(*phantom_references == NULL);
  timings_.EndSplit();
}

void MarkSweep::UnBindBitmaps() {
  base::TimingLogger::ScopedSplit split("UnBindBitmaps", &timings_);
  for (const auto& space : GetHeap()->GetContinuousSpaces()) {
    if (space->IsDlMallocSpace()) {
      space::DlMallocSpace* alloc_space = space->AsDlMallocSpace();
      if (alloc_space->temp_bitmap_.get() != NULL) {
        // At this point, the temp_bitmap holds our old mark bitmap.
        accounting::SpaceBitmap* new_bitmap = alloc_space->temp_bitmap_.release();
        GetHeap()->GetMarkBitmap()->ReplaceBitmap(alloc_space->mark_bitmap_.get(), new_bitmap);
        CHECK_EQ(alloc_space->mark_bitmap_.release(), alloc_space->live_bitmap_.get());
        alloc_space->mark_bitmap_.reset(new_bitmap);
        DCHECK(alloc_space->temp_bitmap_.get() == NULL);
      }
    }
  }
}

void MarkSweep::FinishPhase() {
  base::TimingLogger::ScopedSplit split("FinishPhase", &timings_);
  // Can't enqueue references if we hold the mutator lock.
  Object* cleared_references = GetClearedReferences();
  Heap* heap = GetHeap();
  timings_.NewSplit("EnqueueClearedReferences");
  heap->EnqueueClearedReferences(&cleared_references);

  timings_.NewSplit("PostGcVerification");
  heap->PostGcVerification(this);

  timings_.NewSplit("GrowForUtilization");
  heap->GrowForUtilization(GetGcType(), GetDurationNs());

  timings_.NewSplit("RequestHeapTrim");
  heap->RequestHeapTrim();

  // Update the cumulative statistics
  total_time_ns_ += GetDurationNs();
  total_paused_time_ns_ += std::accumulate(GetPauseTimes().begin(), GetPauseTimes().end(), 0,
                                           std::plus<uint64_t>());
  total_freed_objects_ += GetFreedObjects() + GetFreedLargeObjects();
  total_freed_bytes_ += GetFreedBytes() + GetFreedLargeObjectBytes();

  // Ensure that the mark stack is empty.
  CHECK(mark_stack_->IsEmpty());

  if (kCountScannedTypes) {
    VLOG(gc) << "MarkSweep scanned classes=" << class_count_ << " arrays=" << array_count_
             << " other=" << other_count_;
  }

  if (kCountTasks) {
    VLOG(gc) << "Total number of work chunks allocated: " << work_chunks_created_;
  }

  if (kMeasureOverhead) {
    VLOG(gc) << "Overhead time " << PrettyDuration(overhead_time_);
  }

  if (kProfileLargeObjects) {
    VLOG(gc) << "Large objects tested " << large_object_test_ << " marked " << large_object_mark_;
  }

  if (kCountClassesMarked) {
    VLOG(gc) << "Classes marked " << classes_marked_;
  }

  if (kCountJavaLangRefs) {
    VLOG(gc) << "References scanned " << reference_count_;
  }

  // Update the cumulative loggers.
  cumulative_timings_.Start();
  cumulative_timings_.AddLogger(timings_);
  cumulative_timings_.End();

  // Clear all of the spaces' mark bitmaps.
  for (const auto& space : GetHeap()->GetContinuousSpaces()) {
    if (space->GetGcRetentionPolicy() != space::kGcRetentionPolicyNeverCollect) {
      space->GetMarkBitmap()->Clear();
    }
  }
  mark_stack_->Reset();

  // Reset the marked large objects.
  space::LargeObjectSpace* large_objects = GetHeap()->GetLargeObjectsSpace();
  large_objects->GetMarkObjects()->Clear();
}

}  // namespace collector
}  // namespace gc
}  // namespace art<|MERGE_RESOLUTION|>--- conflicted
+++ resolved
@@ -1002,49 +1002,6 @@
   timings_.EndSplit();
 }
 
-<<<<<<< HEAD
-=======
-void MarkSweep::SweepJniWeakGlobals(IsMarkedTester is_marked, void* arg) {
-  Runtime::Current()->GetJavaVM()->SweepWeakGlobals(is_marked, arg);
-}
-
->>>>>>> bb0140e0
-struct ArrayMarkedCheck {
-  accounting::ObjectStack* live_stack;
-  MarkSweep* mark_sweep;
-};
-
-// Either marked or not live.
-mirror::Object* MarkSweep::SystemWeakIsMarkedArrayCallback(Object* object, void* arg) {
-  ArrayMarkedCheck* array_check = reinterpret_cast<ArrayMarkedCheck*>(arg);
-  if (array_check->mark_sweep->IsMarked(object)) {
-    return object;
-  }
-  accounting::ObjectStack* live_stack = array_check->live_stack;
-  if (std::find(live_stack->Begin(), live_stack->End(), object) == live_stack->End()) {
-    return object;
-  }
-  return nullptr;
-}
-
-<<<<<<< HEAD
-void MarkSweep::SweepSystemWeaksArray(accounting::ObjectStack* allocations) {
-  Runtime* runtime = Runtime::Current();
-  // The callbacks check
-  // !is_marked where is_marked is the callback but we want
-  // !IsMarked && IsLive
-  // So compute !(!IsMarked && IsLive) which is equal to (IsMarked || !IsLive).
-  // Or for swapped (IsLive || !IsMarked).
-  timings_.StartSplit("SweepSystemWeaksArray");
-  ArrayMarkedCheck visitor;
-  visitor.live_stack = allocations;
-  visitor.mark_sweep = this;
-  runtime->SweepSystemWeaks(SystemWeakIsMarkedArrayCallback, &visitor);
-  timings_.EndSplit();
-}
-
-=======
->>>>>>> bb0140e0
 void MarkSweep::SweepSystemWeaks() {
   Runtime* runtime = Runtime::Current();
   timings_.StartSplit("SweepSystemWeaks");
@@ -1074,16 +1031,8 @@
 }
 
 void MarkSweep::VerifySystemWeaks() {
-<<<<<<< HEAD
   // Verify system weaks, uses a special object visitor which returns the input object.
   Runtime::Current()->SweepSystemWeaks(VerifySystemWeakIsLiveCallback, this);
-=======
-  Runtime* runtime = Runtime::Current();
-  // Verify system weaks, uses a special IsMarked callback which always returns true.
-  runtime->GetInternTable()->SweepInternTableWeaks(VerifyIsLiveCallback, this);
-  runtime->GetMonitorList()->SweepMonitorList(VerifyIsLiveCallback, this);
-  runtime->GetJavaVM()->SweepWeakGlobals(VerifyIsLiveCallback, this);
->>>>>>> bb0140e0
 }
 
 struct SweepCallbackContext {
